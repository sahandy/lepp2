--- conflicted
+++ resolved
@@ -152,15 +152,10 @@
 
 template<class PointT>
 void OdoCoordinateTransformer<PointT>::setNext(LolaKinematicsParams const& params) {
-<<<<<<< HEAD
-//  std::cerr << "Setting new transformation for frame " << current_frame_
-//            << " based on parameters:" << std::endl
-//            << params << std::endl;
-=======
   LTRACE << "Setting new transformation for frame " << current_frame_
          << " based on parameters: "
          << params;
->>>>>>> 1cd68d80
+
   double rotation_matrix[3][3];
   rotationmatrix(params.phi_z_odo, rotation_matrix);
 
@@ -189,13 +184,8 @@
   }
   transpose(A_odo_cam_no_trans, transform_params_.A_odo_cam);
 
-<<<<<<< HEAD
-//  std::cerr << "New transformaion matrices calculated:" << std::endl;
-//  std::cerr << transform_params_ << std::endl;
-=======
   LTRACE << "New transformaion matrices calculated: "
          << transform_params_;
->>>>>>> 1cd68d80
 }
 
 template<class PointT>
@@ -235,89 +225,6 @@
 
 /**
  * A concrete implementation of the transformer, which obtains its kinematics
-<<<<<<< HEAD
- * information by reading from a log file. The path to the log file is provided
- * at construction time.
- */
-template<class PointT>
-class FileOdoTransformer : public OdoCoordinateTransformer<PointT> {
-public:
-  FileOdoTransformer(std::string const& file_name);
-protected:
-  LolaKinematicsParams getNextParams();
-private:
-  LolaKinematicsParams readNextParams();
-
-  /**
-   * The name of the file from which the kinematics data is to be read.
-   */
-  std::string const file_name_;
-  /**
-   * A handle to the file from which kinematics is being read.
-   */
-  std::ifstream fin_;
-
-  LolaKinematicsParams current_;
-  LolaKinematicsParams next_;
-};
-
-template<class PointT>
-FileOdoTransformer<PointT>::FileOdoTransformer(
-    std::string const& file_name)
-      : file_name_(file_name), fin_(file_name.c_str()) {
-  // Initialize the current and next values
-  current_ = this->readNextParams();
-  next_ = this->readNextParams();
-}
-
-template<class PointT>
-LolaKinematicsParams FileOdoTransformer<PointT>::getNextParams() {
-  LolaKinematicsParams use = current_;
-  std::cout << "TF_Current_Frame: #" << this->current_frame_ << std::endl;
-  if (this->current_frame_ + 1 == next_.frame_num) {
-    current_ = next_;
-    next_ = this->readNextParams();
-  }
-
-  return use;
-}
-
-template<class PointT>
-LolaKinematicsParams
-FileOdoTransformer<PointT>::readNextParams() {
-  std::string line;
-  // Ignore the comments in the log file
-  do {
-    std::getline(fin_, line);
-  } while (line[0] == '#');
-
-  // Parse next frame's transformation parameters from the read line...
-  LolaKinematicsParams params;
-
-  std::stringstream ss(line);
-  for (size_t i = 0; i < 3; ++i) { ss >> params.t_wr_cl[i]; }
-  for (size_t i = 0; i < 3; ++i) {
-    for (size_t j = 0; j < 3; ++j) {
-      ss >> params.R_wr_cl[i][j];
-    }
-  }
-  for (size_t i = 0; i < 3; ++i) { ss >> params.t_stance_odo[i]; }
-  ss >> params.phi_z_odo;
-  ss >> params.stance;
-  ss >> params.frame_num;
-  ss >> params.stamp;
-
-//  std::cout << "param.frame_num: " <<params.frame_num << std::endl;
-//  for (size_t i = 0; i < 3; ++i) {
-//    std::cout << "t_stance_odo[" << i << "] = " << params.t_stance_odo[i] << std::endl; }
-
-  return params;
-}
-
-/**
- * A concrete implementation of the transformer, which obtains its kinematics
-=======
->>>>>>> 1cd68d80
  * information from the robot. Relies on a `PoseService` instance that it can
  * ask for the newest robot kinematics info when needed.
  */
